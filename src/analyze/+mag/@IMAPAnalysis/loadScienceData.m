function loadScienceData(this)
    %% Import Data

    if isempty(this.ScienceFileNames)
        return;
    end

    [~, ~, extension] = fileparts(this.SciencePattern);

    importStrategy = this.dispatchExtension(extension);
    importStrategy.import( ...
        FileNames = this.ScienceFileNames, ...
        Output = this.Results, ...
        Format = mag.io.in.CSV(), ...
        PerFileProcessing = this.PerFileProcessing, ...
        WholeDataProcessing = this.WholeDataProcessing);

    primary = this.Results.Primary;
    secondary = this.Results.Secondary;

    %% Amend Timestamp

    [startTime, endTime] = bounds(primary.Time);

    primary.MetaData.Timestamp = startTime;
    primary.MetaData.Timestamp = startTime;

    %% Add Mode and Range Change Events

    sensorEvents = eventtable(this.Results.Events);
    sensorEvents = sensorEvents(timerange(startTime - seconds(1), endTime, "closed"), :);

    primary.Data.Properties.Events = this.generateEventTable("Primary", sensorEvents, primary.Data);
    secondary.Data.Properties.Events = this.generateEventTable("Secondary", sensorEvents, secondary.Data);

    %% Extract Ramp Mode (If Any)

    % Determine ramp mode times.
    primaryRampPeriod = findRampModePeriod(primary.Events);
    secondaryRampPeriod = findRampModePeriod(secondary.Events);

    primaryRampMode = primary.Data(primaryRampPeriod, :);
    secondaryRampMode = secondary.Data(secondaryRampPeriod, :);

    primary.Data(primaryRampPeriod, :) = [];
    secondary.Data(secondaryRampPeriod, :) = [];

    if ~isempty(primaryRampMode) && ~isempty(secondaryRampMode)

        primaryRampMetaData = primary.MetaData.copy();
        secondaryRampMetaData = secondary.MetaData.copy();

        [primaryRampMetaData.DataFrequency, primaryRampMetaData.PacketFrequency] = deal(0.25, 4);
        [secondaryRampMetaData.DataFrequency, secondaryRampMetaData.PacketFrequency] = deal(0.25, 4);

        % Process ramp mode.
        for rs = this.RampProcessing

            primaryRampMode = rs.apply(primaryRampMode, primaryRampMetaData);
            secondaryRampMode = rs.apply(secondaryRampMode, secondaryRampMetaData);
        end

        % Assign ramp mode.
        this.PrimaryRamp = mag.Science(primaryRampMode, primaryRampMetaData);
        this.SecondaryRamp = mag.Science(secondaryRampMode, secondaryRampMetaData);
    end

    %% Process Science Data

    for ss = this.ScienceProcessing

<<<<<<< HEAD
        primary.Data = ss.apply(primary.Data, primary.MetaData);
        secondary.Data = ss.apply(secondary.Data, secondary.MetaData);
=======
        primaryData = ss.apply(primaryData, primaryMetaData);
        secondaryData = ss.apply(secondaryData, secondaryMetaData);
    end

    %% Assign Values

    this.Results.Science = [mag.Science(primaryData, primaryMetaData),
        mag.Science(secondaryData, secondaryMetaData)];
end

function [mode, primaryFrequency, secondaryFrequency, packetFrequency] = extractFileMetaData(fileName)

    arguments
        fileName (1, 1) string
    end

    rawData = regexp(fileName, mag.meta.Science.MetaDataFilePattern, "names");

    if isempty(rawData)

        % Assume default values.
        if contains(fileName, "normal", IgnoreCase = true)

            mode = "Normal";
            primaryFrequency = "2";
            secondaryFrequency = "2";
            packetFrequency = "8";
        elseif contains(fileName, "burst", IgnoreCase = true)

            mode = "Burst";
            primaryFrequency = "128";
            secondaryFrequency = "128";
            packetFrequency = "2";
        else
            error("Unrecognized file name format for ""%s"".", fileName);
        end
    else

        mode = regexprep(rawData.mode, "(\w)(\w+)", "${upper($1)}$2");
        primaryFrequency = rawData.primaryFrequency;
        secondaryFrequency = rawData.secondaryFrequency;
        packetFrequency = rawData.packetFrequency;
>>>>>>> 11385956
    end
end

function period = findRampModePeriod(events)

    arguments (Input)
        events eventtable
    end

    arguments (Output)
        period (1, 1) timerange
    end

    events = events(events.Reason == "Command", :);

    idxRamp = find(contains([events.Label], "Ramp", IgnoreCase = true));
    idxRamp = vertcat(idxRamp, idxRamp + 1);

    events = events(idxRamp, :);

    if isempty(events)
        period = timerange(NaT(TimeZone = "UTC"), NaT(TimeZone = "UTC"));
    else
        period = timerange(events.Time(1), events.Time(end), "openright");
    end
end<|MERGE_RESOLUTION|>--- conflicted
+++ resolved
@@ -69,54 +69,13 @@
 
     for ss = this.ScienceProcessing
 
-<<<<<<< HEAD
         primary.Data = ss.apply(primary.Data, primary.MetaData);
         secondary.Data = ss.apply(secondary.Data, secondary.MetaData);
-=======
-        primaryData = ss.apply(primaryData, primaryMetaData);
-        secondaryData = ss.apply(secondaryData, secondaryMetaData);
     end
 
     %% Assign Values
 
-    this.Results.Science = [mag.Science(primaryData, primaryMetaData),
-        mag.Science(secondaryData, secondaryMetaData)];
-end
-
-function [mode, primaryFrequency, secondaryFrequency, packetFrequency] = extractFileMetaData(fileName)
-
-    arguments
-        fileName (1, 1) string
-    end
-
-    rawData = regexp(fileName, mag.meta.Science.MetaDataFilePattern, "names");
-
-    if isempty(rawData)
-
-        % Assume default values.
-        if contains(fileName, "normal", IgnoreCase = true)
-
-            mode = "Normal";
-            primaryFrequency = "2";
-            secondaryFrequency = "2";
-            packetFrequency = "8";
-        elseif contains(fileName, "burst", IgnoreCase = true)
-
-            mode = "Burst";
-            primaryFrequency = "128";
-            secondaryFrequency = "128";
-            packetFrequency = "2";
-        else
-            error("Unrecognized file name format for ""%s"".", fileName);
-        end
-    else
-
-        mode = regexprep(rawData.mode, "(\w)(\w+)", "${upper($1)}$2");
-        primaryFrequency = rawData.primaryFrequency;
-        secondaryFrequency = rawData.secondaryFrequency;
-        packetFrequency = rawData.packetFrequency;
->>>>>>> 11385956
-    end
+    this.Results.Science = [primary, secondary];
 end
 
 function period = findRampModePeriod(events)
